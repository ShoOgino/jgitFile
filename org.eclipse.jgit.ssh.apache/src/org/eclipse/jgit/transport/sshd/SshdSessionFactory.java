/*
 * Copyright (C) 2018, Thomas Wolf <thomas.wolf@paranor.ch>
 * and other copyright owners as documented in the project's IP log.
 *
 * This program and the accompanying materials are made available
 * under the terms of the Eclipse Distribution License v1.0 which
 * accompanies this distribution, is reproduced below, and is
 * available at http://www.eclipse.org/org/documents/edl-v10.php
 *
 * All rights reserved.
 *
 * Redistribution and use in source and binary forms, with or
 * without modification, are permitted provided that the following
 * conditions are met:
 *
 * - Redistributions of source code must retain the above copyright
 *   notice, this list of conditions and the following disclaimer.
 *
 * - Redistributions in binary form must reproduce the above
 *   copyright notice, this list of conditions and the following
 *   disclaimer in the documentation and/or other materials provided
 *   with the distribution.
 *
 * - Neither the name of the Eclipse Foundation, Inc. nor the
 *   names of its contributors may be used to endorse or promote
 *   products derived from this software without specific prior
 *   written permission.
 *
 * THIS SOFTWARE IS PROVIDED BY THE COPYRIGHT HOLDERS AND
 * CONTRIBUTORS "AS IS" AND ANY EXPRESS OR IMPLIED WARRANTIES,
 * INCLUDING, BUT NOT LIMITED TO, THE IMPLIED WARRANTIES
 * OF MERCHANTABILITY AND FITNESS FOR A PARTICULAR PURPOSE
 * ARE DISCLAIMED. IN NO EVENT SHALL THE COPYRIGHT OWNER OR
 * CONTRIBUTORS BE LIABLE FOR ANY DIRECT, INDIRECT, INCIDENTAL,
 * SPECIAL, EXEMPLARY, OR CONSEQUENTIAL DAMAGES (INCLUDING, BUT
 * NOT LIMITED TO, PROCUREMENT OF SUBSTITUTE GOODS OR SERVICES;
 * LOSS OF USE, DATA, OR PROFITS; OR BUSINESS INTERRUPTION) HOWEVER
 * CAUSED AND ON ANY THEORY OF LIABILITY, WHETHER IN CONTRACT,
 * STRICT LIABILITY, OR TORT (INCLUDING NEGLIGENCE OR OTHERWISE)
 * ARISING IN ANY WAY OUT OF THE USE OF THIS SOFTWARE, EVEN IF
 * ADVISED OF THE POSSIBILITY OF SUCH DAMAGE.
 */
package org.eclipse.jgit.transport.sshd;

import java.io.Closeable;
import java.io.File;
import java.io.IOException;
import java.nio.file.Files;
import java.nio.file.Path;
import java.security.KeyPair;
import java.time.Duration;
import java.util.ArrayList;
import java.util.Arrays;
import java.util.Collections;
import java.util.HashSet;
import java.util.List;
import java.util.Map;
import java.util.Set;
import java.util.concurrent.ConcurrentHashMap;
import java.util.concurrent.atomic.AtomicBoolean;
import java.util.stream.Collectors;

import org.apache.sshd.client.ClientBuilder;
import org.apache.sshd.client.SshClient;
import org.apache.sshd.client.auth.UserAuth;
import org.apache.sshd.client.auth.keyboard.UserAuthKeyboardInteractiveFactory;
import org.apache.sshd.client.config.hosts.HostConfigEntryResolver;
import org.apache.sshd.client.keyverifier.ServerKeyVerifier;
import org.apache.sshd.common.NamedFactory;
import org.apache.sshd.common.compression.BuiltinCompressions;
import org.apache.sshd.common.config.keys.FilePasswordProvider;
import org.apache.sshd.common.keyprovider.KeyPairProvider;
import org.eclipse.jgit.annotations.NonNull;
import org.eclipse.jgit.errors.TransportException;
import org.eclipse.jgit.internal.transport.sshd.CachingKeyPairProvider;
import org.eclipse.jgit.internal.transport.sshd.GssApiWithMicAuthFactory;
import org.eclipse.jgit.internal.transport.sshd.JGitPasswordAuthFactory;
import org.eclipse.jgit.internal.transport.sshd.JGitPublicKeyAuthFactory;
import org.eclipse.jgit.internal.transport.sshd.JGitSshClient;
import org.eclipse.jgit.internal.transport.sshd.JGitSshConfig;
import org.eclipse.jgit.internal.transport.sshd.JGitUserInteraction;
import org.eclipse.jgit.internal.transport.sshd.OpenSshServerKeyVerifier;
import org.eclipse.jgit.internal.transport.sshd.PasswordProviderWrapper;
import org.eclipse.jgit.internal.transport.sshd.SshdText;
import org.eclipse.jgit.transport.CredentialsProvider;
import org.eclipse.jgit.transport.SshConstants;
import org.eclipse.jgit.transport.SshSessionFactory;
import org.eclipse.jgit.transport.URIish;
import org.eclipse.jgit.util.FS;

/**
 * A {@link SshSessionFactory} that uses Apache MINA sshd. Classes from Apache
 * MINA sshd are kept private to avoid API evolution problems when Apache MINA
 * sshd interfaces change.
 *
 * @since 5.2
 */
public class SshdSessionFactory extends SshSessionFactory implements Closeable {

	private final AtomicBoolean closing = new AtomicBoolean();

	private final Set<SshdSession> sessions = new HashSet<>();

	private final Map<Tuple, HostConfigEntryResolver> defaultHostConfigEntryResolver = new ConcurrentHashMap<>();

	private final Map<Tuple, ServerKeyVerifier> defaultServerKeyVerifier = new ConcurrentHashMap<>();

	private final Map<Tuple, Iterable<KeyPair>> defaultKeys = new ConcurrentHashMap<>();

	private final KeyCache keyCache;

	private final ProxyDataFactory proxies;

	private File sshDirectory;

	private File homeDirectory;

	/**
	 * Creates a new {@link SshdSessionFactory} without key cache and a
	 * {@link DefaultProxyDataFactory}.
	 */
	public SshdSessionFactory() {
		this(null, new DefaultProxyDataFactory());
	}

	/**
	 * Creates a new {@link SshdSessionFactory} using the given {@link KeyCache}
	 * and {@link ProxyDataFactory}. The {@code keyCache} is used for all sessions
	 * created through this session factory; cached keys are destroyed when the
	 * session factory is {@link #close() closed}.
	 * <p>
	 * Caching ssh keys in memory for an extended period of time is generally
	 * considered bad practice, but there may be circumstances where using a
	 * {@link KeyCache} is still the right choice, for instance to avoid that a
	 * user gets prompted several times for the same password for the same key.
	 * In general, however, it is preferable <em>not</em> to use a key cache but
	 * to use a {@link #createKeyPasswordProvider(CredentialsProvider)
	 * KeyPasswordProvider} that has access to some secure storage and can save
	 * and retrieve passwords from there without user interaction. Another
	 * approach is to use an ssh agent.
	 * </p>
	 * <p>
	 * Note that the underlying ssh library (Apache MINA sshd) may or may not
	 * keep ssh keys in memory for unspecified periods of time irrespective of
	 * the use of a {@link KeyCache}.
	 * </p>
	 *
	 * @param keyCache
	 *            {@link KeyCache} to use for caching ssh keys, or {@code null}
	 *            to not use a key cache
	 * @param proxies
	 *            {@link ProxyDataFactory} to use, or {@code null} to not use a
	 *            proxy database (in which case connections through proxies will
	 *            not be possible)
	 */
	public SshdSessionFactory(KeyCache keyCache, ProxyDataFactory proxies) {
		super();
		this.keyCache = keyCache;
		this.proxies = proxies;
	}

	/** A simple general map key. */
	private static final class Tuple {
		private Object[] objects;

		public Tuple(Object[] objects) {
			this.objects = objects;
		}

		@Override
		public boolean equals(Object obj) {
			if (obj == this) {
				return true;
			}
			if (obj != null && obj.getClass() == Tuple.class) {
				Tuple other = (Tuple) obj;
				return Arrays.equals(objects, other.objects);
			}
			return false;
		}

		@Override
		public int hashCode() {
			return Arrays.hashCode(objects);
		}
	}

	// We can't really use a single client. Clients need to be stopped
	// properly, and we don't really know when to do that. Instead we use
	// a dedicated SshClient instance per session. We need a bit of caching to
	// avoid re-loading the ssh config and keys repeatedly.

	@Override
	public SshdSession getSession(URIish uri,
			CredentialsProvider credentialsProvider, FS fs, int tms)
			throws TransportException {
		SshdSession session = null;
		try {
			session = new SshdSession(uri, () -> {
				File home = getHomeDirectory();
				if (home == null) {
					// Always use the detected filesystem for the user home!
					// It makes no sense to have different "user home"
					// directories depending on what file system a repository
					// is.
					home = FS.DETECTED.userHome();
				}
				File sshDir = getSshDirectory();
				if (sshDir == null) {
					sshDir = new File(home, SshConstants.SSH_DIR);
				}
				HostConfigEntryResolver configFile = getHostConfigEntryResolver(
						home, sshDir);
				KeyPairProvider defaultKeysProvider = toKeyPairProvider(
						getDefaultKeys(sshDir));
				KeyPasswordProvider passphrases = createKeyPasswordProvider(
						credentialsProvider);
				SshClient client = ClientBuilder.builder()
						.factory(JGitSshClient::new)
						.filePasswordProvider(
								createFilePasswordProvider(passphrases))
						.hostConfigEntryResolver(configFile)
						.serverKeyVerifier(getServerKeyVerifier(home, sshDir))
						.compressionFactories(
								new ArrayList<>(BuiltinCompressions.VALUES))
						.build();
				client.setUserInteraction(
						new JGitUserInteraction(credentialsProvider));
				client.setUserAuthFactories(getUserAuthFactories());
				client.setKeyPairProvider(defaultKeysProvider);
				// JGit-specific things:
				JGitSshClient jgitClient = (JGitSshClient) client;
				jgitClient.setKeyCache(getKeyCache());
				jgitClient.setCredentialsProvider(credentialsProvider);
				jgitClient.setProxyDatabase(proxies);
				String defaultAuths = getDefaultPreferredAuthentications();
				if (defaultAuths != null) {
					jgitClient.setAttribute(
							JGitSshClient.PREFERRED_AUTHENTICATIONS,
							defaultAuths);
				}
				// Other things?
				return client;
			});
			session.addCloseListener(s -> unregister(s));
			register(session);
			session.connect(Duration.ofMillis(tms));
			return session;
		} catch (Exception e) {
			unregister(session);
			throw new TransportException(uri, e.getMessage(), e);
		}
	}

	@Override
	public void close() {
		closing.set(true);
		boolean cleanKeys = false;
		synchronized (this) {
			cleanKeys = sessions.isEmpty();
		}
		if (cleanKeys) {
			KeyCache cache = getKeyCache();
			if (cache != null) {
				cache.close();
			}
		}
	}

	private void register(SshdSession newSession) throws IOException {
		if (newSession == null) {
			return;
		}
		if (closing.get()) {
			throw new IOException(SshdText.get().sshClosingDown);
		}
		synchronized (this) {
			sessions.add(newSession);
		}
	}

	private void unregister(SshdSession oldSession) {
		boolean cleanKeys = false;
		synchronized (this) {
			sessions.remove(oldSession);
			cleanKeys = closing.get() && sessions.isEmpty();
		}
		if (cleanKeys) {
			KeyCache cache = getKeyCache();
			if (cache != null) {
				cache.close();
			}
		}
	}

	/**
	 * Set a global directory to use as the user's home directory
	 *
	 * @param homeDir
	 *            to use
	 */
	public void setHomeDirectory(@NonNull File homeDir) {
		if (homeDir.isAbsolute()) {
			homeDirectory = homeDir;
		} else {
			homeDirectory = homeDir.getAbsoluteFile();
		}
	}

	/**
	 * Retrieves the global user home directory
	 *
	 * @return the directory, or {@code null} if not set
	 */
	public File getHomeDirectory() {
		return homeDirectory;
	}

	/**
	 * Set a global directory to use as the .ssh directory
	 *
	 * @param sshDir
	 *            to use
	 */
	public void setSshDirectory(@NonNull File sshDir) {
		if (sshDir.isAbsolute()) {
			sshDirectory = sshDir;
		} else {
			sshDirectory = sshDir.getAbsoluteFile();
		}
	}

	/**
	 * Retrieves the global .ssh directory
	 *
	 * @return the directory, or {@code null} if not set
	 */
	public File getSshDirectory() {
		return sshDirectory;
	}

	/**
	 * Obtain a {@link HostConfigEntryResolver} to read the ssh config file and
	 * to determine host entries for connections.
	 *
	 * @param homeDir
	 *            home directory to use for ~ replacement
	 * @param sshDir
	 *            to use for looking for the config file
	 * @return the resolver
	 */
	@NonNull
	private HostConfigEntryResolver getHostConfigEntryResolver(
			@NonNull File homeDir, @NonNull File sshDir) {
		return defaultHostConfigEntryResolver.computeIfAbsent(
				new Tuple(new Object[] { homeDir, sshDir }),
				t -> new JGitSshConfig(homeDir,
						new File(sshDir, SshConstants.CONFIG),
						getLocalUserName()));
	}

	/**
	 * Obtain a {@link ServerKeyVerifier} to read known_hosts files and to
	 * verify server host keys. The default implementation returns a
	 * {@link ServerKeyVerifier} that recognizes the two openssh standard files
	 * {@code ~/.ssh/known_hosts} and {@code ~/.ssh/known_hosts2} as well as any
	 * files configured via the {@code UserKnownHostsFile} option in the ssh
	 * config file.
	 *
	 * @param homeDir
	 *            home directory to use for ~ replacement
	 * @param sshDir
	 *            representing ~/.ssh/
	 * @return the resolver
	 */
	@NonNull
	private ServerKeyVerifier getServerKeyVerifier(@NonNull File homeDir,
			@NonNull File sshDir) {
		return defaultServerKeyVerifier.computeIfAbsent(
				new Tuple(new Object[] { homeDir, sshDir }),
				t -> new OpenSshServerKeyVerifier(true,
						getDefaultKnownHostsFiles(sshDir)));
	}

	/**
	 * Gets the list of default user known hosts files. The default returns
	 * ~/.ssh/known_hosts and ~/.ssh/known_hosts2. The ssh config
	 * {@code UserKnownHostsFile} overrides this default.
	 *
	 * @param sshDir
	 * @return the possibly empty list of default known host file paths.
	 */
	@NonNull
	protected List<Path> getDefaultKnownHostsFiles(@NonNull File sshDir) {
		return Arrays.asList(sshDir.toPath().resolve(SshConstants.KNOWN_HOSTS),
				sshDir.toPath().resolve(SshConstants.KNOWN_HOSTS + '2'));
	}

	/**
	 * Determines the default keys. The default implementation will lazy load
	 * the {@link #getDefaultIdentities(File) default identity files}.
	 * <p>
	 * Subclasses may override and return an {@link Iterable} of whatever keys
	 * are appropriate. If the returned iterable lazily loads keys, it should be
	 * an instance of
	 * {@link org.apache.sshd.common.keyprovider.AbstractResourceKeyPairProvider
	 * AbstractResourceKeyPairProvider} so that the session can later pass it
	 * the {@link #createKeyPasswordProvider(CredentialsProvider) password
	 * provider} wrapped as a {@link FilePasswordProvider} via
	 * {@link org.apache.sshd.common.keyprovider.AbstractResourceKeyPairProvider#setPasswordFinder(FilePasswordProvider)
	 * AbstractResourceKeyPairProvider#setPasswordFinder(FilePasswordProvider)}
	 * so that encrypted, password-protected keys can be loaded.
	 * </p>
	 * <p>
	 * The default implementation uses exactly this mechanism; class
	 * {@link CachingKeyPairProvider} may serve as a model for a customized
	 * lazy-loading {@link Iterable} implementation
	 * </p>
	 * <p>
	 * If the {@link Iterable} returned has the keys already pre-loaded or
	 * otherwise doesn't need to decrypt encrypted keys, it can be any
	 * {@link Iterable}, for instance a simple {@link java.util.List List}.
	 * </p>
	 *
	 * @param sshDir
	 *            to look in for keys
	 * @return an {@link Iterable} over the default keys
	 * @since 5.3
	 */
	@NonNull
<<<<<<< HEAD
	private KeyPairProvider getDefaultKeysProvider(@NonNull File sshDir) {
=======
	protected Iterable<KeyPair> getDefaultKeys(@NonNull File sshDir) {
>>>>>>> 2d5e3070
		List<Path> defaultIdentities = getDefaultIdentities(sshDir);
		return defaultKeys.computeIfAbsent(
				new Tuple(defaultIdentities.toArray(new Path[0])),
				t -> new CachingKeyPairProvider(defaultIdentities,
						getKeyCache()));
	}

	/**
	 * Converts an {@link Iterable} of {link KeyPair}s into a
	 * {@link KeyPairProvider}.
	 *
	 * @param keys
	 *            to provide via the returned {@link KeyPairProvider}
	 * @return a {@link KeyPairProvider} that provides the given {@code keys}
	 */
	private KeyPairProvider toKeyPairProvider(Iterable<KeyPair> keys) {
		if (keys instanceof KeyPairProvider) {
			return (KeyPairProvider) keys;
		}
		return () -> keys;
	}

	/**
	 * Gets a list of default identities, i.e., private key files that shall
	 * always be tried for public key authentication. Typically those are
	 * ~/.ssh/id_dsa, ~/.ssh/id_rsa, and so on. The default implementation
	 * returns the files defined in {@link SshConstants#DEFAULT_IDENTITIES}.
	 *
	 * @param sshDir
	 *            the directory that represents ~/.ssh/
	 * @return a possibly empty list of paths containing default identities
	 *         (private keys)
	 */
	@NonNull
	protected List<Path> getDefaultIdentities(@NonNull File sshDir) {
		return Arrays
				.asList(SshConstants.DEFAULT_IDENTITIES).stream()
				.map(s -> new File(sshDir, s).toPath()).filter(Files::exists)
				.collect(Collectors.toList());
	}

	/**
	 * Obtains the {@link KeyCache} to use to cache loaded keys.
	 *
	 * @return the {@link KeyCache}, or {@code null} if none.
	 */
	protected final KeyCache getKeyCache() {
		return keyCache;
	}

	/**
	 * Creates a {@link KeyPasswordProvider} for a new session.
	 *
	 * @param provider
	 *            the {@link CredentialsProvider} to delegate to for user
	 *            interactions
	 * @return a new {@link KeyPasswordProvider}
	 */
	@NonNull
	protected KeyPasswordProvider createKeyPasswordProvider(
			CredentialsProvider provider) {
		return new IdentityPasswordProvider(provider);
	}

	/**
	 * Creates a {@link FilePasswordProvider} for a new session.
	 *
	 * @param provider
	 *            the {@link KeyPasswordProvider} to delegate to
	 * @return a new {@link FilePasswordProvider}
	 */
	@NonNull
	private FilePasswordProvider createFilePasswordProvider(
			KeyPasswordProvider provider) {
		return new PasswordProviderWrapper(provider);
	}

	/**
	 * Gets the user authentication mechanisms (or rather, factories for them).
	 * By default this returns gssapi-with-mic, public-key, password, and
	 * keyboard-interactive, in that order. The order is only significant if the
	 * ssh config does <em>not</em> set {@code PreferredAuthentications}; if it
	 * is set, the order defined there will be taken.
	 *
	 * @return the non-empty list of factories.
	 */
	@NonNull
	private List<NamedFactory<UserAuth>> getUserAuthFactories() {
		// About the order of password and keyboard-interactive, see upstream
		// bug https://issues.apache.org/jira/projects/SSHD/issues/SSHD-866 .
		// Password auth doesn't have this problem.
		return Collections.unmodifiableList(
				Arrays.asList(GssApiWithMicAuthFactory.INSTANCE,
						JGitPublicKeyAuthFactory.INSTANCE,
						JGitPasswordAuthFactory.INSTANCE,
						UserAuthKeyboardInteractiveFactory.INSTANCE));
	}

	/**
	 * Gets the list of default preferred authentication mechanisms. If
	 * {@code null} is returned the openssh default list will be in effect. If
	 * the ssh config defines {@code PreferredAuthentications} the value from
	 * the ssh config takes precedence.
	 *
	 * @return a comma-separated list of algorithm names, or {@code null} if
	 *         none
	 */
	protected String getDefaultPreferredAuthentications() {
		return null;
	}
}<|MERGE_RESOLUTION|>--- conflicted
+++ resolved
@@ -428,11 +428,7 @@
 	 * @since 5.3
 	 */
 	@NonNull
-<<<<<<< HEAD
-	private KeyPairProvider getDefaultKeysProvider(@NonNull File sshDir) {
-=======
 	protected Iterable<KeyPair> getDefaultKeys(@NonNull File sshDir) {
->>>>>>> 2d5e3070
 		List<Path> defaultIdentities = getDefaultIdentities(sshDir);
 		return defaultKeys.computeIfAbsent(
 				new Tuple(defaultIdentities.toArray(new Path[0])),

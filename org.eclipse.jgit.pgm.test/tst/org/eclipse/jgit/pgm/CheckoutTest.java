/*
 * Copyright (C) 2012, IBM Corporation
 * and other copyright owners as documented in the project's IP log.
 *
 * This program and the accompanying materials are made available
 * under the terms of the Eclipse Distribution License v1.0 which
 * accompanies this distribution, is reproduced below, and is
 * available at http://www.eclipse.org/org/documents/edl-v10.php
 *
 * All rights reserved.
 *
 * Redistribution and use in source and binary forms, with or
 * without modification, are permitted provided that the following
 * conditions are met:
 *
 * - Redistributions of source code must retain the above copyright
 *   notice, this list of conditions and the following disclaimer.
 *
 * - Redistributions in binary form must reproduce the above
 *   copyright notice, this list of conditions and the following
 *   disclaimer in the documentation and/or other materials provided
 *   with the distribution.
 *
 * - Neither the name of the Eclipse Foundation, Inc. nor the
 *   names of its contributors may be used to endorse or promote
 *   products derived from this software without specific prior
 *   written permission.
 *
 * THIS SOFTWARE IS PROVIDED BY THE COPYRIGHT HOLDERS AND
 * CONTRIBUTORS "AS IS" AND ANY EXPRESS OR IMPLIED WARRANTIES,
 * INCLUDING, BUT NOT LIMITED TO, THE IMPLIED WARRANTIES
 * OF MERCHANTABILITY AND FITNESS FOR A PARTICULAR PURPOSE
 * ARE DISCLAIMED. IN NO EVENT SHALL THE COPYRIGHT OWNER OR
 * CONTRIBUTORS BE LIABLE FOR ANY DIRECT, INDIRECT, INCIDENTAL,
 * SPECIAL, EXEMPLARY, OR CONSEQUENTIAL DAMAGES (INCLUDING, BUT
 * NOT LIMITED TO, PROCUREMENT OF SUBSTITUTE GOODS OR SERVICES;
 * LOSS OF USE, DATA, OR PROFITS; OR BUSINESS INTERRUPTION) HOWEVER
 * CAUSED AND ON ANY THEORY OF LIABILITY, WHETHER IN CONTRACT,
 * STRICT LIABILITY, OR TORT (INCLUDING NEGLIGENCE OR OTHERWISE)
 * ARISING IN ANY WAY OUT OF THE USE OF THIS SOFTWARE, EVEN IF
 * ADVISED OF THE POSSIBILITY OF SUCH DAMAGE.
 */
package org.eclipse.jgit.pgm;

import static org.junit.Assert.assertArrayEquals;
import static org.junit.Assert.assertEquals;
import static org.junit.Assert.assertFalse;
import static org.junit.Assert.assertNotNull;
import static org.junit.Assert.assertTrue;

import java.io.File;
import java.nio.file.Files;
import java.nio.file.Path;
import java.util.Arrays;
import java.util.List;

import org.eclipse.jgit.api.Git;
import org.eclipse.jgit.api.errors.CheckoutConflictException;
import org.eclipse.jgit.diff.DiffEntry;
import org.eclipse.jgit.lib.CLIRepositoryTestCase;
import org.eclipse.jgit.lib.FileMode;
import org.eclipse.jgit.lib.Ref;
import org.eclipse.jgit.revwalk.RevCommit;
import org.eclipse.jgit.treewalk.FileTreeIterator;
import org.eclipse.jgit.treewalk.FileTreeIterator.FileEntry;
import org.eclipse.jgit.treewalk.TreeWalk;
import org.eclipse.jgit.util.FS;
import org.eclipse.jgit.util.FileUtils;
import org.junit.Assume;
import org.junit.Test;

public class CheckoutTest extends CLIRepositoryTestCase {

	@Test
	public void testCheckoutSelf() throws Exception {
		try (Git git = new Git(db)) {
			git.commit().setMessage("initial commit").call();

			assertStringArrayEquals("Already on 'master'",
					execute("git checkout master"));
		}
	}

	@Test
	public void testCheckoutBranch() throws Exception {
		try (Git git = new Git(db)) {
			git.commit().setMessage("initial commit").call();
			git.branchCreate().setName("side").call();

			assertStringArrayEquals("Switched to branch 'side'",
					execute("git checkout side"));
		}
	}

	@Test
	public void testCheckoutNewBranch() throws Exception {
		try (Git git = new Git(db)) {
			git.commit().setMessage("initial commit").call();

			assertStringArrayEquals("Switched to a new branch 'side'",
					execute("git checkout -b side"));
		}
	}

	@Test
	public void testCheckoutNonExistingBranch() throws Exception {
		assertStringArrayEquals(
				"error: pathspec 'side' did not match any file(s) known to git.",
				execute("git checkout side"));
	}

	@Test
	public void testCheckoutNewBranchThatAlreadyExists() throws Exception {
		try (Git git = new Git(db)) {
			git.commit().setMessage("initial commit").call();

<<<<<<< HEAD
		assertStringArrayEquals(
				"fatal: A branch named 'master' already exists.",
				executeUnchecked("git checkout -b master"));
=======
			assertStringArrayEquals(
					"fatal: A branch named 'master' already exists.",
					execute("git checkout -b master"));
		}
>>>>>>> 22b91c32
	}

	@Test
	public void testCheckoutNewBranchOnBranchToBeBorn() throws Exception {
		assertStringArrayEquals("fatal: You are on a branch yet to be born",
				executeUnchecked("git checkout -b side"));
	}

	@Test
	public void testCheckoutUnresolvedHead() throws Exception {
		assertStringArrayEquals(
				"error: pathspec 'HEAD' did not match any file(s) known to git.",
				execute("git checkout HEAD"));
	}

	@Test
	public void testCheckoutHead() throws Exception {
		try (Git git = new Git(db)) {
			git.commit().setMessage("initial commit").call();

			assertStringArrayEquals("", execute("git checkout HEAD"));
		}
	}

	@Test
	public void testCheckoutExistingBranchWithConflict() throws Exception {
		try (Git git = new Git(db)) {
			writeTrashFile("a", "Hello world a");
			git.add().addFilepattern(".").call();
			git.commit().setMessage("commit file a").call();
			git.branchCreate().setName("branch_1").call();
			git.rm().addFilepattern("a").call();
			FileUtils.mkdirs(new File(db.getWorkTree(), "a"));
			writeTrashFile("a/b", "Hello world b");
			git.add().addFilepattern("a/b").call();
			git.commit().setMessage("commit folder a").call();
			git.rm().addFilepattern("a").call();
			writeTrashFile("a", "New Hello world a");
			git.add().addFilepattern(".").call();

			String[] execute = execute("git checkout branch_1");
			assertEquals(
					"error: Your local changes to the following files would be overwritten by checkout:",
					execute[0]);
			assertEquals("\ta", execute[1]);
		}
	}

	/**
	 * Steps:
	 * <ol>
	 * <li>Add file 'a' and 'b'
	 * <li>Commit
	 * <li>Create branch '1'
	 * <li>modify file 'a'
	 * <li>Commit
	 * <li>Delete file 'a' in the working tree
	 * <li>Checkout branch '1'
	 * </ol>
	 * <p>
	 * The working tree should contain 'a' with FileMode.REGULAR_FILE after the
	 * checkout.
	 *
	 * @throws Exception
	 */
	@Test
	public void testCheckoutWithMissingWorkingTreeFile() throws Exception {
		try (Git git = new Git(db)) {
			File fileA = writeTrashFile("a", "Hello world a");
			writeTrashFile("b", "Hello world b");
			git.add().addFilepattern(".").call();
			git.commit().setMessage("add files a & b").call();
			Ref branch_1 = git.branchCreate().setName("branch_1").call();
			writeTrashFile("a", "b");
			git.add().addFilepattern("a").call();
			git.commit().setMessage("modify file a").call();

			FileEntry entry = new FileTreeIterator.FileEntry(new File(
					db.getWorkTree(), "a"), db.getFS());
			assertEquals(FileMode.REGULAR_FILE, entry.getMode());

			FileUtils.delete(fileA);

			git.checkout().setName(branch_1.getName()).call();

			entry = new FileTreeIterator.FileEntry(new File(db.getWorkTree(), "a"),
					db.getFS());
			assertEquals(FileMode.REGULAR_FILE, entry.getMode());
			assertEquals("Hello world a", read(fileA));
		}
	}

	@Test
	public void testCheckoutOrphan() throws Exception {
		try (Git git = new Git(db)) {
			git.commit().setMessage("initial commit").call();

			assertStringArrayEquals("Switched to a new branch 'new_branch'",
					execute("git checkout --orphan new_branch"));
			assertEquals("refs/heads/new_branch",
					db.exactRef("HEAD").getTarget().getName());
			RevCommit commit = git.commit().setMessage("orphan commit").call();
			assertEquals(0, commit.getParentCount());
		}
	}

	/**
	 * Steps:
	 * <ol>
	 * <li>Add file 'b'
	 * <li>Commit
	 * <li>Create branch '1'
	 * <li>Add folder 'a'
	 * <li>Commit
	 * <li>Replace folder 'a' by file 'a' in the working tree
	 * <li>Checkout branch '1'
	 * </ol>
	 * <p>
	 * The working tree should contain 'a' with FileMode.REGULAR_FILE after the
	 * checkout.
	 *
	 * @throws Exception
	 */
	@Test
	public void fileModeTestMissingThenFolderWithFileInWorkingTree()
			throws Exception {
		try (Git git = new Git(db)) {
			writeTrashFile("b", "Hello world b");
			git.add().addFilepattern(".").call();
			git.commit().setMessage("add file b").call();
			Ref branch_1 = git.branchCreate().setName("branch_1").call();
			File folderA = new File(db.getWorkTree(), "a");
			FileUtils.mkdirs(folderA);
			writeTrashFile("a/c", "Hello world c");
			git.add().addFilepattern(".").call();
			git.commit().setMessage("add folder a").call();

			FileEntry entry = new FileTreeIterator.FileEntry(new File(
					db.getWorkTree(), "a"), db.getFS());
			assertEquals(FileMode.TREE, entry.getMode());

			FileUtils.delete(folderA, FileUtils.RECURSIVE);
			writeTrashFile("a", "b");

			entry = new FileTreeIterator.FileEntry(new File(db.getWorkTree(), "a"),
					db.getFS());
			assertEquals(FileMode.REGULAR_FILE, entry.getMode());

			git.checkout().setName(branch_1.getName()).call();

			entry = new FileTreeIterator.FileEntry(new File(db.getWorkTree(), "a"),
					db.getFS());
			assertEquals(FileMode.REGULAR_FILE, entry.getMode());
		}
	}

	/**
	 * Steps:
	 * <ol>
	 * <li>Add file 'a'
	 * <li>Commit
	 * <li>Create branch '1'
	 * <li>Replace file 'a' by folder 'a'
	 * <li>Commit
	 * <li>Delete folder 'a' in the working tree
	 * <li>Checkout branch '1'
	 * </ol>
	 * <p>
	 * The working tree should contain 'a' with FileMode.REGULAR_FILE after the
	 * checkout.
	 *
	 * @throws Exception
	 */
	@Test
	public void fileModeTestFolderWithMissingInWorkingTree() throws Exception {
		try (Git git = new Git(db)) {
			writeTrashFile("b", "Hello world b");
			writeTrashFile("a", "b");
			git.add().addFilepattern(".").call();
			git.commit().setMessage("add file b & file a").call();
			Ref branch_1 = git.branchCreate().setName("branch_1").call();
			git.rm().addFilepattern("a").call();
			File folderA = new File(db.getWorkTree(), "a");
			FileUtils.mkdirs(folderA);
			writeTrashFile("a/c", "Hello world c");
			git.add().addFilepattern(".").call();
			git.commit().setMessage("add folder a").call();

			FileEntry entry = new FileTreeIterator.FileEntry(new File(
					db.getWorkTree(), "a"), db.getFS());
			assertEquals(FileMode.TREE, entry.getMode());

			FileUtils.delete(folderA, FileUtils.RECURSIVE);

			git.checkout().setName(branch_1.getName()).call();

			entry = new FileTreeIterator.FileEntry(new File(db.getWorkTree(), "a"),
					db.getFS());
			assertEquals(FileMode.REGULAR_FILE, entry.getMode());
		}
	}

	/**
	 * Steps:
	 * <ol>
	 * <li>Add file 'a'
	 * <li>Commit
	 * <li>Create branch '1'
	 * <li>Delete file 'a'
	 * <li>Commit
	 * <li>Add folder 'a' in the working tree
	 * <li>Checkout branch '1'
	 * </ol>
	 * <p>
	 * The checkout command should raise an error. The conflicting paths are 'a'
	 * and 'a/c'.
	 *
	 * @throws Exception
	 */
	@Test
	public void fileModeTestMissingWithFolderInWorkingTree() throws Exception {
		try (Git git = new Git(db)) {
			writeTrashFile("b", "Hello world b");
			writeTrashFile("a", "b");
			git.add().addFilepattern(".").call();
			git.commit().setMessage("add file b & file a").call();
			Ref branch_1 = git.branchCreate().setName("branch_1").call();
			git.rm().addFilepattern("a").call();
			git.commit().setMessage("delete file a").call();

			FileUtils.mkdirs(new File(db.getWorkTree(), "a"));
			writeTrashFile("a/c", "Hello world c");

			FileEntry entry = new FileTreeIterator.FileEntry(new File(
					db.getWorkTree(), "a"), db.getFS());
			assertEquals(FileMode.TREE, entry.getMode());

			CheckoutConflictException exception = null;
			try {
				git.checkout().setName(branch_1.getName()).call();
			} catch (CheckoutConflictException e) {
				exception = e;
			}
			assertNotNull(exception);
			assertEquals(2, exception.getConflictingPaths().size());
			assertEquals("a", exception.getConflictingPaths().get(0));
			assertEquals("a/c", exception.getConflictingPaths().get(1));
		}
	}

	/**
	 * Steps:
	 * <ol>
	 * <li>Add folder 'a'
	 * <li>Commit
	 * <li>Create branch '1'
	 * <li>Delete folder 'a'
	 * <li>Commit
	 * <li>Add file 'a' in the working tree
	 * <li>Checkout branch '1'
	 * </ol>
	 * <p>
	 * The checkout command should raise an error. The conflicting path is 'a'.
	 *
	 * @throws Exception
	 */
	@Test
	public void fileModeTestFolderThenMissingWithFileInWorkingTree()
			throws Exception {
		try (Git git = new Git(db)) {
			FileUtils.mkdirs(new File(db.getWorkTree(), "a"));
			writeTrashFile("a/c", "Hello world c");
			writeTrashFile("b", "Hello world b");
			git.add().addFilepattern(".").call();
			RevCommit commit1 = git.commit().setMessage("add folder a & file b")
					.call();
			Ref branch_1 = git.branchCreate().setName("branch_1").call();
			git.rm().addFilepattern("a").call();
			RevCommit commit2 = git.commit().setMessage("delete folder a").call();

			TreeWalk tw = new TreeWalk(db);
			tw.addTree(commit1.getTree());
			tw.addTree(commit2.getTree());
			List<DiffEntry> scan = DiffEntry.scan(tw);
			assertEquals(1, scan.size());
			assertEquals(FileMode.MISSING, scan.get(0).getNewMode());
			assertEquals(FileMode.TREE, scan.get(0).getOldMode());

			writeTrashFile("a", "b");

			FileEntry entry = new FileTreeIterator.FileEntry(new File(
					db.getWorkTree(), "a"), db.getFS());
			assertEquals(FileMode.REGULAR_FILE, entry.getMode());

			CheckoutConflictException exception = null;
			try {
				git.checkout().setName(branch_1.getName()).call();
			} catch (CheckoutConflictException e) {
				exception = e;
			}
			assertNotNull(exception);
			assertEquals(1, exception.getConflictingPaths().size());
			assertEquals("a", exception.getConflictingPaths().get(0));
		}
	}

	/**
	 * Steps:
	 * <ol>
	 * <li>Add folder 'a'
	 * <li>Commit
	 * <li>Create branch '1'
	 * <li>Replace folder 'a'by file 'a'
	 * <li>Commit
	 * <li>Delete file 'a' in the working tree
	 * <li>Checkout branch '1'
	 * </ol>
	 * <p>
	 * The working tree should contain 'a' with FileMode.TREE after the
	 * checkout.
	 *
	 * @throws Exception
	 */
	@Test
	public void fileModeTestFolderThenFileWithMissingInWorkingTree()
			throws Exception {
		try (Git git = new Git(db)) {
			FileUtils.mkdirs(new File(db.getWorkTree(), "a"));
			writeTrashFile("a/c", "Hello world c");
			writeTrashFile("b", "Hello world b");
			git.add().addFilepattern(".").call();
			git.commit().setMessage("add folder a & file b").call();
			Ref branch_1 = git.branchCreate().setName("branch_1").call();
			git.rm().addFilepattern("a").call();
			File fileA = new File(db.getWorkTree(), "a");
			writeTrashFile("a", "b");
			git.add().addFilepattern("a").call();
			git.commit().setMessage("add file a").call();

			FileEntry entry = new FileTreeIterator.FileEntry(new File(
					db.getWorkTree(), "a"), db.getFS());
			assertEquals(FileMode.REGULAR_FILE, entry.getMode());

			FileUtils.delete(fileA);

			git.checkout().setName(branch_1.getName()).call();

			entry = new FileTreeIterator.FileEntry(new File(db.getWorkTree(), "a"),
					db.getFS());
			assertEquals(FileMode.TREE, entry.getMode());
		}
	}

	/**
	 * Steps:
	 * <ol>
	 * <li>Add file 'a'
	 * <li>Commit
	 * <li>Create branch '1'
	 * <li>Modify file 'a'
	 * <li>Commit
	 * <li>Delete file 'a' & replace by folder 'a' in the working tree & index
	 * <li>Checkout branch '1'
	 * </ol>
	 * <p>
	 * The checkout command should raise an error. The conflicting path is 'a'.
	 *
	 * @throws Exception
	 */
	@Test
	public void fileModeTestFileThenFileWithFolderInIndex() throws Exception {
		try (Git git = new Git(db)) {
			writeTrashFile("a", "Hello world a");
			writeTrashFile("b", "Hello world b");
			git.add().addFilepattern(".").call();
			git.commit().setMessage("add files a & b").call();
			Ref branch_1 = git.branchCreate().setName("branch_1").call();
			writeTrashFile("a", "b");
			git.add().addFilepattern("a").call();
			git.commit().setMessage("add file a").call();

			FileEntry entry = new FileTreeIterator.FileEntry(new File(
					db.getWorkTree(), "a"), db.getFS());
			assertEquals(FileMode.REGULAR_FILE, entry.getMode());

			git.rm().addFilepattern("a").call();
			FileUtils.mkdirs(new File(db.getWorkTree(), "a"));
			writeTrashFile("a/c", "Hello world c");
			git.add().addFilepattern(".").call();

			entry = new FileTreeIterator.FileEntry(new File(db.getWorkTree(), "a"),
					db.getFS());
			assertEquals(FileMode.TREE, entry.getMode());

			CheckoutConflictException exception = null;
			try {
				git.checkout().setName(branch_1.getName()).call();
			} catch (CheckoutConflictException e) {
				exception = e;
			}
			assertNotNull(exception);
			assertEquals(1, exception.getConflictingPaths().size());
			assertEquals("a", exception.getConflictingPaths().get(0));
		}
	}

	/**
	 * Steps:
	 * <ol>
	 * <li>Add file 'a'
	 * <li>Commit
	 * <li>Create branch '1'
	 * <li>Modify file 'a'
	 * <li>Commit
	 * <li>Delete file 'a' & replace by folder 'a' in the working tree & index
	 * <li>Checkout branch '1'
	 * </ol>
	 * <p>
	 * The checkout command should raise an error. The conflicting paths are 'a'
	 * and 'a/c'.
	 *
	 * @throws Exception
	 */
	@Test
	public void fileModeTestFileWithFolderInIndex() throws Exception {
		try (Git git = new Git(db)) {
			writeTrashFile("b", "Hello world b");
			writeTrashFile("a", "b");
			git.add().addFilepattern(".").call();
			git.commit().setMessage("add file b & file a").call();
			Ref branch_1 = git.branchCreate().setName("branch_1").call();
			git.rm().addFilepattern("a").call();
			writeTrashFile("a", "Hello world a");
			git.add().addFilepattern("a").call();
			git.commit().setMessage("add file a").call();

			FileEntry entry = new FileTreeIterator.FileEntry(new File(
					db.getWorkTree(), "a"), db.getFS());
			assertEquals(FileMode.REGULAR_FILE, entry.getMode());

			git.rm().addFilepattern("a").call();
			FileUtils.mkdirs(new File(db.getWorkTree(), "a"));
			writeTrashFile("a/c", "Hello world c");
			git.add().addFilepattern(".").call();

			entry = new FileTreeIterator.FileEntry(new File(db.getWorkTree(), "a"),
					db.getFS());
			assertEquals(FileMode.TREE, entry.getMode());

			CheckoutConflictException exception = null;
			try {
				git.checkout().setName(branch_1.getName()).call();
			} catch (CheckoutConflictException e) {
				exception = e;
			}
			assertNotNull(exception);
			assertEquals(1, exception.getConflictingPaths().size());
			assertEquals("a", exception.getConflictingPaths().get(0));

			// TODO: ideally we'd like to get two paths from this exception
			// assertEquals(2, exception.getConflictingPaths().size());
			// assertEquals("a", exception.getConflictingPaths().get(0));
			// assertEquals("a/c", exception.getConflictingPaths().get(1));
		}
	}

	@Test
	public void testCheckoutPath() throws Exception {
		try (Git git = new Git(db)) {
			writeTrashFile("a", "Hello world a");
			git.add().addFilepattern(".").call();
			git.commit().setMessage("commit file a").call();
			git.branchCreate().setName("branch_1").call();
			git.checkout().setName("branch_1").call();
			File b = writeTrashFile("b", "Hello world b");
			git.add().addFilepattern("b").call();
			git.commit().setMessage("commit file b").call();
			File a = writeTrashFile("a", "New Hello world a");
			git.add().addFilepattern(".").call();
			git.commit().setMessage("modified a").call();
			assertArrayEquals(new String[] { "" },
					execute("git checkout HEAD~2 -- a"));
			assertEquals("Hello world a", read(a));
			assertArrayEquals(new String[] { "* branch_1", "  master", "" },
					execute("git branch"));
			assertEquals("Hello world b", read(b));
		}
	}

	@Test
	public void testCheckouSingleFile() throws Exception {
		try (Git git = new Git(db)) {
			File a = writeTrashFile("a", "file a");
			git.add().addFilepattern(".").call();
			git.commit().setMessage("commit file a").call();
			writeTrashFile("a", "b");
			assertEquals("b", read(a));
			assertEquals("[]", Arrays.toString(execute("git checkout -- a")));
			assertEquals("file a", read(a));
		}
	}

	@Test
	public void testCheckoutLink() throws Exception {
		Assume.assumeTrue(FS.DETECTED.supportsSymlinks());
		try (Git git = new Git(db)) {
			Path path = writeLink("a", "link_a");
			assertTrue(Files.isSymbolicLink(path));
			git.add().addFilepattern(".").call();
			git.commit().setMessage("commit link a").call();
			deleteTrashFile("a");
			writeTrashFile("a", "Hello world a");
			assertFalse(Files.isSymbolicLink(path));
			assertEquals("[]", Arrays.toString(execute("git checkout -- a")));
			assertEquals("link_a", FileUtils.readSymLink(path.toFile()));
			assertTrue(Files.isSymbolicLink(path));
		}
	}
}<|MERGE_RESOLUTION|>--- conflicted
+++ resolved
@@ -114,16 +114,10 @@
 		try (Git git = new Git(db)) {
 			git.commit().setMessage("initial commit").call();
 
-<<<<<<< HEAD
-		assertStringArrayEquals(
-				"fatal: A branch named 'master' already exists.",
-				executeUnchecked("git checkout -b master"));
-=======
 			assertStringArrayEquals(
 					"fatal: A branch named 'master' already exists.",
-					execute("git checkout -b master"));
-		}
->>>>>>> 22b91c32
+				executeUnchecked("git checkout -b master"));
+		}
 	}
 
 	@Test

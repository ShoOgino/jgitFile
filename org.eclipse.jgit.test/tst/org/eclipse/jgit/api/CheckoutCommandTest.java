--- conflicted
+++ resolved
@@ -145,10 +145,7 @@
 			git.checkout().setName("master").call().getObjectId();
 			fail("Expected CheckoutConflictException didn't occur");
 		} catch (CheckoutConflictException e) {
-<<<<<<< HEAD
-=======
 			// Expected
->>>>>>> 2d5e3070
 		}
 		assertEquals(initialCommit.getId(), git.checkout().setName("master")
 				.setForced(true).call().getObjectId());
